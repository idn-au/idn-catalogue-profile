<!DOCTYPE html>
<html lang="en">
    <head lang="en">
        <meta charset="UTF-8">
        <link rel="icon" type="image/x-icon" href="images/idn-logo-64.ico">
        <link href="idn.css" rel="stylesheet" type="text/css">
        <title>IDN Catalogue Profile Specification</title>
    </head>
    <body>
        <div id="menu" style="grid-column:1;">
            <h4>Contents</h4>
            <ul>
                <li><a href="#overview">Overview</a></li>
                <li><a href="#metadata">Metadata</a></li>
                <li>
                    <a href="#preamble">Preamble</a>
                    <ul>
                        <li><a href="#abstract">Abstract</a></li>
                        <li><a href="#namespaces">Namespaces</a></li>
                        <li><a href="#conformance">Conformance</a></li>
                    </ul>
                </li>
                <li><a href="#intro">1. Introduction</a>
                <ul>
                    <li><a href="#purpose">1.1 Purpose</a></li>
                    <li><a href="#basic">1.2 Basic Use</a></li>
                    <li><a href="#minimum">1.3 Minimum Metadata</a></li>
                    <li><a href="#all-elements">1.4 All Elements</a></li>
                    <li><a href="#formats">1.5 Formats</a></li>
                </ul>
                </li>
                <li>
                    <a href="#patterns">2. Patterns</a>
                    <ul>
                        <li><a href="#identifiers">2.1 Identifiers</a></li>
                        <li><a href="#indigeneity">2.2 Indigeneity</a></li>
                        <li><a href="#roles">2.3 Roles</a></li>
                        <li><a href="#agents">2.4 Agents</a></li>
                        <li><a href="#dating">2.5 Dating</a></li>
                        <li><a href="#theming">2.6 Theming</a></li>
                        <li><a href="#policies">2.7 Policies</a></li>
                    </ul>
                </li>
                <li>
                    <a href="#model">3. Model</a>
                    <ul>
                        <li><a href="#classes">3.1 Classes</a></li>
                        <li><a href="#predicates">3.2 Predicates</a></li>
                        <li><a href="#axioms">3.3 Axioms</a></li>
                    </ul>
                </li>
                <li>
                    <a href="#validation">4. Validation</a>
                    <ul>
                        <li><a href="#structural">4.1 Structural</a></li>
                        <li><a href="#values">4.2 Values</a></li>
                    </ul>
                </li>
                <li><a href="#scores">5. Scores</a></li>
                <li>
                    <a href="#examples">6. Extended Examples</a>
                    <ul>
                        <li><a href="#eg-minimal">6.1 Minimal</a></li>
                        <li><a href="#eg-formats">6.2 Formats</a></li>
                    </ul>
                </li>
            </ul>
            <ul>
                <li><a href="#mappings">A: Mappings</a></li>
                <li><a href="#tools">B. Tools</a></li>
                <li><a href="#references">References</a></li>
            </ul>
        </div>
        <div class="header" style="grid-column:1; grid-row:1;"></div>
        <div class="header" id="header"  style="grid-column:2; grid-row:1; display:grid; grid-template-columns:300px auto;">
            <div id="logo" style="grid-column:1; padding:3px;">
              <img src="images/idn-logo-250.png" alt="IDN logo" />
            </div>
            <div id="idn-title" style="grid-column:2;">
              Indigenous Data Network
            </div>
        </div><!-- #header -->
        <div class="header" style="grid-column:3; grid-row:1;"></div>
        <div class="content" style="grid-column:1; grid-row:2;"></div>
        <div class="content" id="content" style="grid-column:2; grid-row:2;">
            <ul style="width:25%; border-radius:5px; padding:15px 15px 15px 25px; margin-left: 10px; background-color:#ccc; float:right;">
                <li>
                    <strong>Starting Point</strong>
                    <ul><li>See the <a href="guidance.html">Guidance Document</a></li></ul>
                </li>
                <li>
                    <strong>All Profile Resources</strong>
                    <ul><li>See the <a href="../profile.html">Profile Resources</a></li></ul>
                </li>
            </ul>
            <h1>IDN Catalogue Profile - Specification</h1>
            <!-- <h2>Description</h2> -->
            <div id="description">
                <p>This is the <a href="https://data.idnau.org/pid/cp">IDN Catalogue Profile</a> specification that defines all elements of the profile's metadata model.</p>
            </div>
            <div id="overview" class="figure">
                <a href="images/venn.png"><img src="images/venn.png" style="width:600px;" alt="Venn diagram of this profile's concerns" /></a>
                <p class="caption"><strong>Figure 1:</strong> This profile overlaps concerns with the DCAT and PROV models and provides for the description of data according to several other assessment models, such as FAIR, CARE etc. The overlaps do indicate which models are needed to cover requirements of the assessment models.</p>
            </div>
            <section id="metadata">
                <h2>Metadata</h2>
                <dl>
                    <dt>URI</dt>
                    <dd><code>https://data.idnau.org/pid/cp/spec</code> <a href="https://data.idnau.org/pid/cp/spec" style="font-size:1.5em">&#x2197;</a></dd>
                    <dt><a class="proplink" title="sdo:isPartOf" href="https://schema.org/isPartOf">Is Part Of</a></dt>
                    <dd><a href="https://data.idnau.org/pid/cp">IDN Catalogue Profile</a></dd>
                    <dt><a class="proplink" title="sdo:publisher" href="https://schema.org/publisher">Publisher</a>(s)</dt>
                    <dd><a href="https://linked.data.gov.au/org/idn">Indigenous Data Network</a></dd>
                    <dt><a class="proplink" title="sdo:creator" href="https://schema.org/creator">Creator</a>(s)</dt>
                    <dd><a href="">Nicholas J. Car</a><br/></dd>
                    <dt>Dates</dt>
                    <dd>
                        <table>
                            <tr>
                                <td><a class="proplink" title="sdo:created" href="https://schema.org/created">Created</a></td>
                                <td>2022-03-18</td>
                            </tr>
                            <tr>
                                <td><a class="proplink" title="sdo:dateIssued" href="https://schema.org/dateIssued">Issued</a></td>
                                <td>2022-07-19</td>
                            </tr>
                            <tr>
                                <td><a class="proplink" title="sdo:dateModified" href="https://schema.org/dateModified">Modified</a></td>
                                <td>2024-07-02</td>
                            </tr>
                        </table>
                    </dd>
                    <dt><a class="proplink" title="owl#versionIRI" href="http://www.w3.org/2002/07/owl#versionIRI">Version</a></dt>
                    <dd><a href="https://data.idnau.org/pid/cp/spec/0.0.2">0.0.2</a></dd>
                    <dt><a class="proplink" title="sdo:license" href="https://schema.org/license">License</a></dt>
                    <dd><a href="https://creativecommons.org/licenses/by/4.0/">Attribution 4.0 International (CC BY 4.0)</a></dd>
                    <dt><a class="proplink" title="sdo:copyrightHolderame" href="https://schema.org/copyrightHolder">Copyright</a></dt>
                    <dd><a href="https://linked.data.gov.au/org/idn">Indigenous Data Network</a>, 2022 - 2024</dd>
                </dl>
            </section>
            <section id="preamble">
                <h2>Preamble <span style="float:right; font-size:smaller;"><a href="">&uparrow;</a></span></h2>
                <section id="abstract">
                    <h3>Abstract <span style="float:right; font-size:smaller;"><a href="">&uparrow;</a></span></h3>
                    <p>This document is the formal data model specification of the <a href="https://data.idnau.org/pid/cp">IDN Catalogue Profile</a> which is a profile of <a href="https://www.w3.org/TR/dcat-vocabulary/">DCAT, the Data Catalog Vocabulary</a>. Where DCAT is designed for the representation of data catalogues and their content in general, this profile of it aims to cater for the enhanced representation of indigenous data governance.</p>
                    <p>Most of the rules of this profile just implement conventions for the use of DCAT and introduce few or no new model elements.</p>
<!--                    <p>This document specifies requirements of data that must be met for that data to claim conformance to the IDN Catalogue Profile. Data that conforms to this profile necessarily conforms to DCAT also. This profile also provides mappings from it to models of assessments of principles such as <a href="https://force11.org/info/the-fair-data-principles/">FAIR</a> and <a href="https://www.gida-global.org/care">CARE</a> so it also specifies additional sub-profiles' requirements necissary for those and other mappings.</p>-->
                    <p>Related parts of the IDN Profile:</p>
                    <ul>
                        <li><a href="https://data.idnau.org/pid/cp/guide">Guide</a> - a simple introduction to this Profile and what it does</li>
                        <li><a href="https://data.idnau.org/pid/cp/validator">Validator</a> - for the automated testing of data to conform to this specification</li>
                        <li><a href="#annex-a">Instructions for <a href="https://force11.org/info/the-fair-data-principles/">FAIR</a>, <a href="https://www.gida-global.org/care">CARE</a> and other scoring</a></li>
                    </ul>
                    <p>For the list of all resources within this profile, see the profile definition:</p>
                    <ul>
                    <li><a href="https://data.idnau.org/pid/cp">IDN Catalogue Profile Definition</a></li>
                    </ul>
                </section>
                <section id="namespaces">
                    <h3>Namespaces <span style="float:right; font-size:smaller;"><a href="">&uparrow;</a></span></h3>
                    <p>This document refers to elements of various ontologies by short codes using namespace prefixes. The prefixes and their corresponding namespaces' URIs are:</p>
                    <table>
                        <tr><th>idncp</th><td><code>https://data.idnau.org/pid/cp</code></td></tr>
                        <tr><th>dcat</th><td><code>http://www.w3.org/ns/dcat#</code></td></tr>
                        <tr><th>dcterms</th><td><code>http://purl.org/dc/terms/</code></td></tr>
                        <tr><th>lc</th><td><code>https://data.idnau.org/pid/vocab/lc-labels/</code></td></tr>
                        <tr><th>owl</th><td><code>http://www.w3.org/2002/07/owl#</code></td></tr>
                        <tr><th>prof</th><td><code>http://www.w3.org/ns/dx/prof/</code></td></tr>
                        <tr><th>rdf</th><td><code>http://www.w3.org/1999/02/22-rdf-syntax-ns#</code></td></tr>
                        <tr><th>rdfs</th><td><code>http://www.w3.org/2000/01/rdf-schema#</code></td></tr>
                        <tr><th>rico</th><td><code>https://www.ica.org/standards/RiC/ontology#</code></td></tr>
                        <tr><th>role</th><td><code>http://www.w3.org/ns/dx/prof/role/</code></td></tr>
                        <tr><th>sdo</th><td><code>https://schema.org/</code></td></tr>
                        <tr><th>skos</th><td><code>http://www.w3.org/2004/02/skos/core#</code></td></tr>
                        <tr><th>xsd</th><td><code>http://www.w3.org/2001/XMLSchema#</code></td></tr>
                    </table>
                </section>
                <section id="conformance">
                <h3>Conformance <span style="float:right; font-size:smaller;"><a href="">&uparrow;</a></span></h3>
                    <p>The key words MAY, MUST, MUST NOT, and SHOULD are to be interpreted as described in <a href="#rfc2119">RFC2119</a>.</p>
                    <p>The Examples in this document are snippets of RDF data formulated according to the <a href="#turtle">Turtle syntax</a>.</p>
                </section>
            </section>
            <section id="intro">
                <h2>1. Introduction <span style="float:right; font-size:smaller;"><a href="">&uparrow;</a></span></h2>
                <p>This introduction section provides direct answers to likely early questions about this profile, specifically:</p>
                <ol>
                    <li>What is the purpose of this Profile? See <a href="#purpose">Purpose</a>.</li>
                    <li>What does basic use of this profile look like? See <a href="#basic">Basic Use</a>.</li>
                    <li>What minimum elements are required? See <a href="#minimum">Minimum Metadata</a>.</li>
                    <li>What are all the recommended elements? See <a href="#all-elements">All Elements</a>.</li>
                    <li>What data formats can I use for metadata? See <a href="#formats">Formats</a>.</li>
                </ol>
                <section id="purpose">
                    <h3>1.1 Purpose <span style="float:right; font-size:smaller;"><a href="">&uparrow;</a></span></h3>
                    <h4 style="font-style:italic;">What is the purpose of this Profile?</h4>
                    <p>Common catalogue models provide lots of possible metadata elements which can be used to describe catalogued items, to categorise them, indicate how they are managed and so on but don't specifically handle Indigenous concerns.</p>
                    <p>The purpose of this profile is to allow for the cataloguing of things created by or about Indigenous people or about Indigenous things and to be able to assess whether they are governed well, <em>from an Indigenous perspective</em>.</p>
                    <p>This Profile is just a recommendation to use a common catalogue model - <a href="https://www.w3.org/TR/dcat-vocabulary/">DCAT, the Data Catalog Vocabulary</a> - in particular ways which are called <em>patterns</em> - see the <a href="#patterns">Patterns Section</a> below.</p>
                </section>
                <section id="basic">
                    <h3>1.2 Basic Use <span style="float:right; font-size:smaller;"><a href="">&uparrow;</a></span></h3>
                    <h4 style="font-style:italic;">What does basic use of this profile look like?</h4>
                    <div id="basic-img" class="figure">
                        <a href="images/basic.png"><img src="images/basic.png" style="width:600px;" alt="Profile class structure overview" /></a>
                        <p class="caption"><strong>Figure 2:</strong> This profile requires basic use of the DCAT model's elements for cataloguing with model elements from several other models for classification and relating catalogued resources to people and organisations. This is all common DCAT practice.</p>
                    </div>
                    <p>This <a href="https://data.idnau.org/pid/cp">IDN Catalogue Profile</a> builds on the <a href="https://www.w3.org/TR/dcat-vocabulary/">DCAT, the Data Catalog Vocabulary</a>, which requires <code>Catalog</code> instances to contain <code>Resource</code> instances, and some DCAT-recommended ways of expressing relationships from resources to people & organisations - <code>Agent</code>s - using <a href="https://www.w3.org/TR/prov-o/">PROV, the Provenance Ontology</a>. Resources can be categorised using vocabulary terms defined using <a href="https://www.w3.org/TR/skos-reference/">SKOS, the Simple Knowledge Organization System</a> and a few special relationships are recommended to link resources to policies, such as data governance policies and licenses.</p>
                    <p>To cater for Indigenous data governance concerns, this profile recommends the use of the IDN Data <code>Agent</code> Database when referencing Persons or Organisations. Use of specific <code>Concept</code> vocabularies to classify <code>Resource</code> instances are also recommended.</p>
                    <p>So, when using regular DCAT, you might indicate that a <code>Resource</code> was created by a person identified by an <a href="https://orcid.org/">ORCID</a>, an international researcher identifier, using this profile you might indicate the creator using an identifier from the <a href="https://agentsdb.idnau.org/">Indigenous Data Network's <em>Agents Database</em></a> which stores additional Indigenous-relevant information about people and groups.</p>
                    <p>Also, when using DCAT, you might just indicate the theme of data by classifying a <code>Resource</code> with a <a href="linked.data.gov.au/def/anzsrc-for/2020">Fields of Research Code</a>. When using this profile you might still do that but might also select a more nuanced Indigenous research topic from the <a href="https://data.idnau.org/pid/vocab/idn-th">IDN Themes vocabulary</a>.</p>
                    <p>In addition to requiring the use of some DCAT-promoted patterns over others and recommended use of particular reference catalogues & vocabularies, this profile also constrains the ways in which several other DCAT properties should be used. All the constraints are still normal DCAT-style constraints.</p>
                </section>
                <section id="minimum">
                    <h3>1.3 Minimum Metadata <span style="float:right; font-size:smaller;"><a href="">&uparrow;</a></span></h3>
                    <h4 style="font-style:italic;">What minimum elements are required?</h4>
                    <p>For the cataloguing of resources according to this profile, we need <em>at least</em> the following information:</p>
                    <table class="properties" style="width:60%;">
                        <tr>
                            <th>Property</th>
                            <th>Notes</th>
                        </tr>
                        <tr>
                            <th>Identifier</th>
                            <td><p>Either you have one, or we can create one for you.</p><p>See the <a href="#identifiers">Identifiers</a> section below</p></td>
                        </tr>
                        <tr>
                            <th>Title</th>
                            <td>Just plain text</td>
                        </tr>
                        <tr>
                            <th>Description</th>
                            <td>A single sentence at least, up to multiple paragraphs. Just plain text though</td>
                        </tr>
                        <tr>
                            <th>Agents</th>
                            <td>
                                <p>Persons Organisations associated with the resource and the roles they play.</p>
                                <dl>
                                    <dt>Creator</dt>
                                    <dd>The ID of a Person or an Organisation in our <a href="#agents">IDN Data Agents DB</a></dd>
                                    <p><</p>
                                    <dt><a href="https://linked.data.gov.au/def/data-roles/custodian">Custodian</a></dt>
                                    <dd>
                                        <p>As for Creator: the ID of a Person or an Organisation in our <a href="#agents">IDN Data Agents DB</a>.</p>
                                        <p>Can be the same as, or different to, Creator</p>
                                    </dd>
                                    <dt><a href="https://linked.data.gov.au/def/data-roles/pointOfContact">Contact Point</a></dt>
                                    <dd>
                                        <p>The ID or details of a Person or a part of an Organisation that can be contacted regarding this resource.</p>
                                        <p>This person/org does not have to be listed in any database such as the <a href="#agents">IDN Data Agents DB</a> and may be automatically assigned to this resource.</p>
                                    </dd>
                                </dl>
                            </td>
                        </tr>
                        <tr>
                            <th>Created/Published</th>
                            <td>
                                <p>The date/year etc. the data was created or published.</p>
                                <p>This property is recommended but optional: If you really don't know this, leave it out.</p>
                                <p>See the <a href="#dating">Dating</a> section below</p>
                            </td>
                        </tr>
                        <tr>
                            <th>Modified</th>
                            <td>
                                <p>The date/year etc. the data was last modified/updated.</p>
                                <p>This property is recommended but optional: If you really don't know this, leave it out.</p>
                                <p>See the <a href="#dating">Dating</a> section below</p>
                            </td>
                        </tr>
                        <tr>
                            <th>Themes (keywords)</th>
                            <td>
                                <p>Any number of preferably vocabulary concepts but also perhaps plain text themes/categories/keywords classifying the resource.</p>
                                <p>This property is recommended but optional.</p>
                                <p>See the <a href="#theming">Theming</a> section below</p>
                            </td>
                        </tr>
                        <tr>
                            <th>Policy details</th>
                            <td>
                                <p>A reference (hyperlink/description) to any (Indigenous) data policy that pertains to this specific resource or the class of resource this is in. Includes access rights and licenses.</p>
                                <p>This property is recommended for governance assessment.</p>
                                <p>See the <a href="#policies">Policies</a> section below</p>
                            </td>
                        </tr>
                    </table>
                    <p>A catalogued resource with minimal metadata:</p>
                    <ul>
                        <li><a href="https://data.idnau.org/pid/trove-10128420">Tjukinya</a>
                            <ul><li>original TROVE record at <a href="https://trove.nla.gov.au/work/10128420">https://trove.nla.gov.au/work/10128420</a></li></ul>
                        </li>
                    </ul>
                    <p>For this resource we have only:</p>
                    <table class="properties" style="width:60%;">
                        <tr>
                            <th>Property</th>
                            <th>Notes</th>
                        </tr>
                        <tr>
                            <th>Identifier</th>
                            <td><code>https://trove.nla.gov.au/work/10128420</code></td>
                        </tr>
                        <tr>
                            <th>Type</th>
                            <td>
                                <code>http://purl.org/dc/dcmitype/PhysicalObject</code>
                            </td>
                        </tr>
                        <tr>
                            <th>Title</th>
                            <td>Tjukinya</td>
                        </tr>
                        <tr>
                            <th>Description</th>
                            <td>Folktale: The little red hen retold in Pitjantjatjara</td>
                        </tr>
                        <tr>
                            <th>Agents</th>
                            <td>
                                <dl>
                                    <dt>Creator</dt>
                                    <dd><a href="https://example.com/agent/123">Roderick Munti</a></dd>
                                    <dt>Publisher</dt>
                                    <dd><a href="https://example.com/agent/456">Summer Institute of Linguistics</a></dd>
                                    <dt>Custodian</dt>
                                    <dd><a href="https://linked.data.gov.au/org/nla">National Library of Australia</a></dd>
                                </dl>
                            </td>
                        </tr>
                        <tr>
                            <th>Published</th>
                            <td>1980</td>
                        </tr>
                        <tr>
                            <th>Themes (keywords)</th>
                            <td><a href="https://data.idnau.org/pid/austlang/C6">Pitjantjatjara</a></td>
                        </tr>
                        <tr>
                            <th>Policy details</th>
                            <td>
                                <dl>
                                    <dt>Access rights</dt>
                                    <dd>Not for Inter-Library Loan</dd>
                                </dl>
                            </td>
                        </tr>
                    </table>
                    <p>It has a simple title, brief description and a few <em>Agent</em>s (organisations & persons) associated with it. This item is easily understood to be Indigenous as it is themed with an indigenous language - Pitjantjatjara - and controlled access is indicated.</p>
                    <p>This item will gain some form of FAIR and CARE scores, but they could be improved: see the next section.</p>
                </section>
                <section id="all-elements">
                    <h3>1.4 All Elements <span style="float:right; font-size:smaller;"><a href="">&uparrow;</a></span></h3>
                    <h4 style="font-style:italic;">What are all the recommended elements?</h4>
                    <p>In general, all the metadata elements that can be used in accordance with this profile are those of the <a href="https://www.w3.org/TR/vocab-dcat/">DCAT</a> specification. DCAT contains lots of attributes for lots of purposes, so most resources will not sensibly use all of them.</p>
                    <p>More specifically, there are other schemes, including profiles of DCAT, that recommend specific elements for use, beyond those listed in the previous section.</p>
                    <p>Here we make two specific recommendations for particular DCAT metadata elements:</p>
                    <ol>
                        <li>Australian government-aligned metadata</li>
                        <li>Maximal Indigenous content representation</li>
                    </ol>
                    <section id="all-aust">
                        <h4>1.4.1 Australian government-aligned metadata</h4>
                        <p style="font-style:italic;">This recommendation is to use metadata elements aligned with the National Data Commissioner's <a href="https://www.datacommissioner.gov.au/node/177">Guide on Metadata Attributes</a>.</p>
                        <p>In addition to the elements listed in the <em>minimum metadata</em> section above:</p>
                        <table class="properties" style="width:60%;">
                            <tr>
                                <th>Property</th>
                                <th>Notes</th>
                            </tr>
                            <tr>
                                <th>Distribution information</th>
                                <td>
                                    <p>How to technically access this resource, for example:</p>
                                    <ul>
                                        <li>an access URL</li>
                                        <li>file format and data size</li>
                                        <li>shelf number / physical collection location</li>
                                        <li>distribution-specific instructions</li>
                                    </ul>
                                    <p>See the <a href="#class-distribution">Distribution Class</a> details in the <a href="#model">Model Section</a>.</p>
                                </td>
                            </tr>
                            <tr>
                                <th>Temporal coverage</th>
                                <td>
                                    <p>The time period covered by the data. can eb indicates as a date, date range, year range or named time period.</p>
                                    <p>See the <a href="#temporality">Temporality</a> pattern section.</p>
                                </td>
                            </tr>
                            <tr>
                                <th>Spatial coverage</th>
                                <td>
                                    <p>The spatial area covered by the data</p>
                                    <p>Note this might be given as a geometry - point or polygon - but may best be given as a link to an online spatial object, e.g. administrative areas within the <a href="https://asgs.linked.fsdf.org.au/">ASGS online</a>.</p>
                                    <p>See the <a href="#spatality">Spatiality</a> pattern section.</p>
                                </td>
                            </tr>
                        </table>
                    </section>
                    <section id="all-ind">
                        <h4>1.4.2 Maximal Indigenous content representation</h4>
                        <p style="font-style:italic;">This recommendation is to use the same metadata elements as listed above for <em>minimal metadata</em> and the National Data Commissioner's <em>Guide on Metadata Attributes</em> but with specific sources for particular values.</p>
                        <p>In addition to the elements listed in the <em>minimum metadata</em> section above:</p>
                        <table class="properties" style="width:60%;">
                            <tr>
                                <th>Property</th>
                                <th>Notes</th>
                            </tr>
                            <tr>
                                <th>Agents</th>
                                <td>Use identifiers for Agents registered within the IDN's <a href="https://agentsdb.idnau.org">Agents DB</a>. This ensures that the Indigenous relations of the Agent, if any, are known and can be used to assess whether they are a representative of the targets of the resource information, for governance purposes.</td>
                            </tr>
                            <tr>
                                <th>Themes</th>
                                <td>
                                    <p>Use vocabularies specifically created to indicate Indigenous aspects of data, for example:</p>
                                    <ul>
                                        <li><a href="https://data.idnau.org/pid/vocab/indigeneity">Data Indigeneity</a></li>
                                        <li><a href="https://data.idnau.org/pid/vocab/idn-th">IDN Themes</a></li>
                                    </ul>
                                    <p>These vocabularies build on widely used general-purpose vocabularies, such as the ARDC's <a href="https://linked.data.gov.au/def/anzsrc-for/2020">Fields of Research</a> codes but contain detailed Indigenous modelling.</p>
                                </td>
                            </tr>
                            <tr>
                                <th>Policy details</th>
                                <td>
                                    <p>The particular policies that are sought are:</p>
                                    <ul>
                                        <li>Indigenous Data Governance Policy</li>
                                        <li>general Data Governance Policy</li>
                                        <li>data license</li>
                                    </ul>
                                    <p>Best representation in metadata would be to link to online copies of the policies and to indicate their type from the IDN's <a href="https://data.idnau.org/pid/vocab/policy-types">Policy Types</a> vocabulary</p>
                                </td>
                            </tr>
                            <tr>
                                <th>Spatial coverage</th>
                                <td>
                                    <p>Indicating the spatial coverage of the resource, or its place of origin, with reference to a names spatial feature, in particular Indigenous spatial features, such as those provided by the Indigenous Data Network's reference <a href="https://data.idnau.org/s">Spatial Data Catalog</a>.</p>
                                </td>
                            </tr>
                        </table>
                    </section>
                </section>
                <section id="formats">
                    <h3>1.5 Format <span style="float:right; font-size:smaller;"><a href="">&uparrow;</a></span></h3>
                    <h4 style="font-style:italic;">What data formats can I use for metadata?</h4>
                    <p>The IDN Catalogue Profile uses the same machine-readable data format used by DCAT: <a href="https://en.wikipedia.org/wiki/Resource_Description_Framework">Resource Description Framework (RDF)</a>.</p>
                    <p>RDF is widely supported and available in multiple syntaxes or "flavours" such as <a href="https://en.wikipedia.org/wiki/JSON-LD">JSON</a> and <a href="https://en.wikipedia.org/wiki/RDF/XML">XML</a>, as well as custom formats made for readability, such as <a href="https://en.wikipedia.org/wiki/Turtle_(syntax)">Turtle</a>.</p>
                    <p>It's critical that metadata is either supplied in one of the RDF syntaxes so that it can be validated with this profile's supplied validators - see the <a href="#validation">Validation Section</a>.</p>
                    <p>Here follows 3 RDF syntax versions of the <em>Tjukinya</em> resource shown in the <em>Minimum Metadata</em> section above.</p>
                    <section id="format-turtle">
                        <h4>1.5.1 Turtle</h4>
                        <p>Turtle is a text-based, reasonably human-readable syntax for RDF.</p>
                        <p class="eg">
    PREFIX dcat: &lt;http://www.w3.org/ns/dcat#>
    PREFIX dcterms: &lt;http://purl.org/dc/terms/>
    PREFIX prov: &lt;http://www.w3.org/ns/prov#>
    PREFIX sdo: &lt;https://schema.org/>
    PREFIX xsd: &lt;http://www.w3.org/2001/XMLSchema#>

    &lt;https://trove.nla.gov.au/work/10128420>
        a dcat:Resource ;
        dcterms:type &lt;http://purl.org/dc/dcmitype/PhysicalObject> ;
        dcterms:title "Tjukinya" ;
        dcterms:description "Folktale: The little red hen retold in Pitjantjatjara" ;
        dcterms:creator &lt;https://example.com/agent/123> ;
        dcterms:publisher &lt;https://example.com/agent/123456> ;
        dcat:theme &lt;https://data.idnau.org/pid/austlang/C6> ;
        prov:qualifiedAttribution [
            prov:hadRole &lt;https://linked.data.gov.au/def/data-roles/custodian> ;
            prov:agent &lt;https://linked.data.gov.au/org/nla>
        ] ;
        dcterms:published "1980"^^xsd:gYear ;
        dcterms:theme &lt;https://data.idnau.org/pid/austlang/C6> ;
        dcat:accessRights "Not for Inter-Library Loan" ;
    .
                        </p>
                        <p>Note that the reference to the <em>publisher</em>, the Summer Institute of Linguistics, is by persistent identifier web address, <code>https://example.com/agent/456</code>, that resolves to more information about the Institute. This particular identifier is from the <a htef="https://agentsdb.idnau.org/">IDN Agents Database</a>, so the IDN potentially knows more information about the Institute than just basic facts such as its name, for example whether it is an Indigenous-led organisation.</p>
                    </section>
                    <section id="format-json">
                        <h4>1.5.2 JSON-LD</h4>
                        <p>JSON-LD is a convention for the use of JSON data that can represent RDF data. It is a modern syntax used by modern Web systems for data transfer.</p>
                        <p>This example JSON-LD has been converted from the Turtle data above and can be back-converted perfectly.</p>
                        <p class="eg">
{
  "@context": {
    "@vocab": "http://purl.org/dc/terms/",
    "accessRights": "http://www.w3.org/ns/dcat#accessRights",
    "theme": "http://www.w3.org/ns/dcat#theme",
    "Resource": "http://www.w3.org/ns/dcat#Resource",
    "year": "http://www.w3.org/2001/XMLSchema#gYear",
    "PhysicalObject": "http://purl.org/dc/dcmitype/PhysicalObject",
    "agent": "http://www.w3.org/ns/prov#agent",
    "hadRole": "http://www.w3.org/ns/prov#hadRole",
    "attribution": "http://www.w3.org/ns/prov#qualifiedAttribution",
    "austlang": "https://data.idnau.org/pid/austlang/C6",
    "data-roles": "https://linked.data.gov.au/def/data-roles/"
  },
  "@graph": [
    {
      "@id": "https://trove.nla.gov.au/work/10128420",
      "@type": "Resource",
      "type": {
        "@id": "http://purl.org/dc/dcmitype/PhysicalObject"
      },
      "title": "Tjukinya",
      "description": "Folktale: The little red hen retold in Pitjantjatjara",
      "creator": {
        "@id": "https://example.com/agent/123"
      },
      "publisher": {
        "@id": "https://example.com/agent/123456"
      },
      "attribution": {
        "@id": "_:nb0e54b223f37485b8555e8d45b468bf9b1"
      }
      "published": {
        "@type": "year",
        "@value": "1980"
      },
      "theme": {
        "@id": "https://data.idnau.org/pid/austlang/C6"
      },
      "accessRights": "Not for Inter-Library Loan",
    },
    {
      "@id": "_:nb0e54b223f37485b8555e8d45b468bf9b1",
      "agent": {
        "@id": "https://linked.data.gov.au/org/nla"
      },
      "hadRole": {
        "@id": "data-roles:custodian"
      }
    }
  ]
}
                    </p>
                    </section>
                    <section id="format-xml">
                        <h4>1.5.3 XML</h4>
                        <p>XML is still commonly used as a format for metadata but care must be taken here: RDF/XML, a specific formulation of XML, must be used for XML data, not general-purpose XML.</p>
                        <p>The following RDF/XML has been generated from the Turtle example above.</p>
                        <p class="eg">
&lt;?xml version="1.0" encoding="utf-8"?>
&lt;rdf:RDF
   xmlns:dcat="http://www.w3.org/ns/dcat#"
   xmlns:dcterms="http://purl.org/dc/terms/"
   xmlns:prov="http://www.w3.org/ns/prov#"
   xmlns:rdf="http://www.w3.org/1999/02/22-rdf-syntax-ns#"
>
  &lt;rdf:Description rdf:about="https://trove.nla.gov.au/work/10128420">
    &lt;rdf:type rdf:resource="http://www.w3.org/ns/dcat#Resource"/>
    &lt;dcterms:type rdf:resource="http://purl.org/dc/dcmitype/PhysicalObject"/>
    &lt;dcterms:title>Tjukinya&lt;/dcterms:title>
    &lt;dcterms:description>Folktale: The little red hen retold in Pitjantjatjara&lt;/dcterms:description>
    &lt;dcterms:creator rdf:resource="https://example.com/agent/123"/>
    &lt;dcterms:publisher rdf:resource="https://example.com/agent/123456"/>
    &lt;prov:qualifiedAttribution rdf:nodeID="n09d0151a1e6140cfb188576200eb9d69b1"/>
    &lt;dcterms:published rdf:datatype="http://www.w3.org/2001/XMLSchema#gYear">1980&lt;/dcterms:published>
    &lt;dcat:theme rdf:resource="https://data.idnau.org/pid/austlang/C6"/>
    &lt;dcat:accessRights>Not for Inter-Library Loan&lt;/dcat:accessRights>
  &lt;/rdf:Description>
  &lt;rdf:Description rdf:nodeID="n09d0151a1e6140cfb188576200eb9d69b1">
    &lt;prov:hadRole rdf:resource="https://linked.data.gov.au/def/data-roles/custodian"/>
    &lt;prov:agent rdf:resource="https://linked.data.gov.au/org/nla"/>
  &lt;/rdf:Description>
&lt;/rdf:RDF>
                    </p>
                    </section>
                    <section id="format-other">
                        <h4>1.5.4 Other formats</h4>
                        <p>All standard RDF formats may be used. As a guide, those <a href="https://rdflib.readthedocs.io/en/stable/intro_to_parsing.html">able to be handled by the RDFLib code library</a> are fine.</p>
                        <p>If you need to create RDF data for the first time, you can use the:</p>
                        <ul>
                            <li><a href="https://idn-au.github.io/idn-metadata-creator/">IDN Metadata Creator tool</a></li>
                        </ul>
                    </section>
                </section>
            </section>
            <sections id="patterns">
                <h2>2. Patterns <span style="float:right; font-size:smaller;"><a href="">&uparrow;</a></span></h2>
                <p class="todo">TODO: intro what patterns are</p>
                <section id="identifiers">
                    <h3>2.1 Identifiers <span style="float:right; font-size:smaller;"><a href="">&uparrow;</a></span></h3>
                    <p>This Profile relies on web address-style identifiers for things, so you will to provide, or ask us to create, something like this:</p>
                    <ul>
                        <li><a href="https://data.idnau.org/pid/KHRD">https://data.idnau.org/pid/KHRD</a></li>
                    </ul>
                    <p>That is the identifier for the <em>Koori Health Research Database</em> dataset.</p>
                    <p>It's unique ID bit is its acronym 'KHRD' and the <code>https://data.idnau.org/pid/</code> bit is what the IDN uses to make unique ID's into web addresses that work - are clickable.</p>
                    <h3>Existing Identifiers</h3>
                    <p>If you already have a web address for your data, use that. For example, the <em>Australian Government Indigenous Programs & Policy Locations (AGIL) dataset</em> is already listed in the <em>data.gov.au</em> catalogue at <a href="https://data.gov.au/data/dataset/34b1c164-fbe8-44a0-84fd-467dba645aa7">https://data.gov.au/data/dataset/34b1c164-fbe8-44a0-84fd-467dba645aa7</a>, so we continue to use that web identifier. <a href="https://data.idnau.org/pid/agil">See our listing of that dataset</a>.</p>
                </section>
                <section id="indigeneity">
                    <h3>2.2 Indigeneity <span style="float:right; font-size:smaller;"><a href="">&uparrow;</a></span></h3>
                </section>
                <section id="roles">
                    <h3>2.3 Roles <span style="float:right; font-size:smaller;"><a href="">&uparrow;</a></span></h3>
                    <p>All <em>Agents</em>, that is Organisations &amp; People, associated with resources such as datasets in IDN metadata need to have their <em>role</em> defined.</p>
<<<<<<< HEAD
                    <p>The roles we start with are those defined in the well-known <a href="https://linked.data.gov.au/def/data-roles/isoRoles">ISO's <em>Role Codes</em> vocabulary</a>.</p>
=======
                    <p>The roles we start with are those defined in the well-known <a href="https://linked.data.gov.au/def/data-roles">ISO's <em>Role Codes</em> vocabulary</a>.</p>
>>>>>>> 142628b4
                    <p>This vocabulary contains standard roles such as:</p>
                    <ul>
                        <li>author</li>
                        <li>co author</li>
                        <li>custodian</li>
                        <li>point of contact</li>
                    </ul>
                    <p>To this vocabulary, we have added:</p>
                    <ul>
                        <li>subject agent</li>
                        <li>subject agent representative</li>
                    </ul>
                    <p>Some of these roles are present in the <a href="#examples">Full Example</a> below.</p>
                    <p>In the technical versions of the examples below, you will see how pairs of Roles and Agents are grouped together in metadata so multiple Agents and Roles may be described for a single resource.</p>
                </section>
                <section id="agents">
                    <h3>2.4 Agents <span style="float:right; font-size:smaller;"><a href="">&uparrow;</a></span></h3>
                    <p>All Agents, that is Persons or Organisations, referred to by IDN metadata <em>MUST</em> be registered within the <a href="https://idnau.org/resources/agentsdb">IDN Data Agents DB</a>.</p>
                    <p>When registered, Agents are given a persistent identifier web address. Such identifiers may have been created elsewhere, or may be assigned by the Data Agents DB.</p>
                    <p>For example, here is the persistent identifier for the <em>Australian Data Archive</em>:</p>
                    <ul>
                        <li><code><a href="https://linked.data.gov.au/org/ada">https://linked.data.gov.au/org/ada</a></code></li>
                    </ul>
                    <p>This identifier resolves - you can click on it and go to a web page - and it has been assigned by a party other than the IDN, in this case, the <a href="https://www.linked.data.gov.au">Australian Government Linked Data Working Group</a>, which is a source fo many organisational persistent identifiers.</p>
                    <p>This identifier is present in the <a href="#eg-full">Full Example</a> below.</p>
                    <p>Here is an example of an identifier for an Organisation supplied by the IDN:</p>
                    <ul>
                        <li><code><a href="https://data.idnau.org/pid/orgagilwg">https://data.idnau.org/pid/orgagilwg</a></code> - Australian Government Indigenous Locations Working Group 2007-2012</li>
                    </ul>
                    <p>Note the use of the IDN's namespace, <code>https://data.idnau.org/</code>.</p>
                    <p>If you enter a new Organisation or Person into the Data Agents DB, you will automatically be assigned a new persistent identifier of this form unless you quote an existing one.</p>
                </section>
                <section id="dating">
                    <h3>2.5 Dating <span style="float:right; font-size:smaller;"><a href="">&uparrow;</a></span></h3>
                    <p>For <strong>Created</strong> &amp; <strong>Modified</strong> and all other dates, you are free to use any one of the following formats, but you do have to pick one and not make up your own format:</p>
                    <table class="properties">
                        <tr>
                            <th>Type</th>
                            <th>Format</th>
                            <th>Example</th>
                        </tr>
                        <tr>
                            <td>Date</td>
                            <td><code>yyyy-mm-dd</code></td>
                            <td>2021-02-28</td>
                        </tr>
                        <tr>
                            <td>Year</td>
                            <td><code>yyyy</code></td>
                            <td>2021</td>
                        </tr>
                        <tr>
                            <td>Year/Month</td>
                            <td><code>yyyy-mm</code></td>
                            <td>2021-02</td>
                        </tr>
                        <tr>
                            <td>Date/Time</td>
                            <td><code>yyyy-mm-ddTHH:MM:SS</code></td>
                            <td>2021-02-28T14:02:23</td>
                        </tr>
                    </table>
                    <p>Please do <em>not</em> use junk values like 00:00:00 for time: select a format that effectively conveys what you know about the data.</p>
                </section>
                <section id="theming">
                    <h3>2.6 Theming <span style="float:right; font-size:smaller;"><a href="">&uparrow;</a></span></h3>
                    <p class="todo">TODO</p>
                </section>
                <section id="policies">
                    <h2>2.7 Policies <span style="float:right; font-size:smaller;"><a href="">&uparrow;</a></span></h2>
                    <p class="todo">TODO</p>
                </section>
            </sections>
            <section id="model">
                <h2>3. Model <span style="float:right; font-size:smaller;"><a href="">&uparrow;</a></span></h2>
                <div id="structural-figure" class="figure">
                    <a href="images/overview.png"><img src="images/overview.png" style="width:700px;" alt="Profile class structure overview" /></a>
                    <p class="caption"><strong>Figure 3:</strong> Overview of elements of the DCAT, PROV & SKOS models and relationships between them used in this profile. Classes of object are shown as chamfered rectangles except for <code>Agent</code> which is shown as a 'house'. Enclosed arrows indicate the <code>rdfs:subClassOf</code> relationship. Pink arrows indicate specific value properties.</p>
                </div>                
                <section id="classes">
                    <h3>3.1 Classes <span style="float:right; font-size:smaller;"><a href="">&uparrow;</a></span></h3>
                </section>
                <section id="predicates">
                    <h3>3.2 Predicates <span style="float:right; font-size:smaller;"><a href="">&uparrow;</a></span></h3>
                </section>
                <section id="axioms">
                    <h3>3.3 Axioms <span style="float:right; font-size:smaller;"><a href="">&uparrow;</a></span></h3>
                </section>
            </section>
            <section id="validation">
                <h2>4. Validation <span style="float:right; font-size:smaller;"><a href="">&uparrow;</a></span></h2>
                <p>The requirements for data to conform to this profile are listed here. They are organised into the following subsections:</p>
                <ul>
                    <li><strong>Structural Requirements</strong> - specifying data "shapes" which are the patterns of classes and properties needed</li>
                    <li><strong>Values Requirements</strong> - specifying particular property values, i.e. classification of Resources according to specific vocabularies</li>
                </ul>
                <p><em>Where model objects are indicated in </em><code>code</code><em> and no namespace is indicated, presume the <code>dcat</code>, <code>prov</code> or <code>skos</code> namespaces are used. There are no class/property overlaps between those models, so there can be no confusion if the object is looked up in those standards.</em></p>
                <section id="structural">
                    <h3>4.1 Structural Requirements</h3>
                    <p>The following sub-subsections are per object class, where 'class' is one of the classes in this profile's structural overview (see Figure 2 above).</p>
                    <p>The general idea is that objects of the various class types in the overview diagram are needed for IDN metadata and this section describes their required properties and relations. For example, all <code>Resource</code> instances must be related to at least one <code>Catalog</code> instance.</p>
                    <section id="catalogue">
                        <h4>2.1.2 <code>Catalogue</code></h4>
                        <p class="req"><strong>Req C1:</strong> Being a <code>Resource</code>, each <code>Catalog</code> instance MUST also adhere to the <code>Resource</code> Requirements R1, R2, R3 &amp; R4.</p>
                        <p class="req"><strong>Req C2:</strong> Each <code>Catalog</code> instance MUST contain at least one <code>Resource</code> indicated by the <code>hasPart</code> property.</p>
                        <p class="eg">
                            <span>Example: A Catalogue instance with minimum required metadata</span>
&lt;https://doi.org/a-doi-for-the-catalogue&gt;
    a dcat:Catalog ;

    dcterms:title "Catalogue X" ;
    dcterms:description "An example catalogue"@en ;
    dcterms:created "2022-07-21"^^xsd:date ;
    dcterms:modified "2022-07-25T20:15:21"^^xsd:dateTime ;

    prov:qualifiedAttribution [
        a prov:Attribution;
        prov:agent &lt;https://linked.data.gov.au/org/idn&gt; ;  # Indigenous Data Network's PID
        ex:hadRole :custodian ;
    ] ,
    [
        a prov:Attribution;
        prov:agent &lt;https://orcid.org/0000-0002-8742-7730&gt; ;  # Nicholas Car's IRI
        ex:hadRole :pointOfContact ;
    ] ;

    dcterms:hasPart
        ex:some-resource-y ,
        ex:some-resource-z ,
        ...
    .
                        </p>
                    </section>
                    <section id="resource">
                        <h4>2.1.3 <code>Resource</code></h4>
                        <p class="req"><strong>Req R1:</strong> Each <code>Resource</code> instance SHOULD indicate a persistent identifier to be used to gain access to its point-of-truth metadata. The PID SHOULD be used as the <code>Dataset</code> instance's IRI, if it is an HTTP/HTTPS IRI, or else it SHOULD be quoted as a literal value, indicated with the property <code>dcterms:identifier</code> of datatype <code>xsd:token</code>.</p>
                        <p class="req"><strong>Req R2:</strong> Each <code>Resource</code> instance MUST provide basic <code>Resource</code> metadata so that exactly one of each of the following properties is required with range value as per <code>Resource</code> requirements: <code>title</code>, <code>description</code>, <code>created</code> &amp; <code>modified</code>.</p>
                        <p class="req"><strong>Req R3:</strong> Allowed Semantic Web date/time properties for <code>created</code> & <code>modified</code> properties are <code>xsd:date</code>, <code>xsd:dateTime</code>, <code>xsd:dateTimeStamp</code>, <code>time:Interval</code></p>
                        <p class="req"><strong>Req R4:</strong> Each <code>Resource</code> instance MUST NOT indicate <code>Agent</code> roles with direct DCAT properties (e.g. <code>publisher</code>) and MUST indicate them with the DCAT-recommended PROV <em>qualified attribution</em> pattern with each <code>prov:Attribution</code> indicated with the property <code>prov:qualifiedAttribution</code>.</p>
                        <p class="req"><strong>Req R5:</strong> Each <code>Resource</code> instance, if it is not a <code>Catalog</code> instance MUST and if it is a <code>Catalog</code> instance MAY indicate that it is within at least one <code>Catalog</code> instance with an in-bound <code>hasPart</code> property from a <code>Catalog</code> instance.</p>
                        <p class="req"><strong>Req R6:</strong> Each <code>Resource</code> instance MAY indicate that it is a specific type of resource by use of the <code>dcterms:type</code> property. Catalogued <code>Dataset</code> instances are equivalent to catalogued <code>Resource</code> instances of <code>dcterms:type</code> <code>Dataset</code>.
                        <p class="eg">
                            <span>Example: A Resource instance with minimum required metadata</span>
&lt;http://example.com/resource/x&gt;
    a dcat:Resource ;
    dcterm:identifier "CAT::2-3-4::X"^^xsd:token ;  # Dummy catalogue number

    dcterms:title "Resource X" ;
    dcterms:description "An example Resource"@en ;
    dcterms:created "2022-07-21"^^xsd:date ;
    dcterms:modified "2022-07-25T20:15:21"^^xsd:dateTime ;

    prov:qualifiedAttribution [
        a prov:Attribution;
        prov:agent &lt;http://example.com/org/clc&gt; ;  # Example Indigenous org PID
        ex:hadRole :custodian ;
    ] ,
    [
        a prov:Attribution;
        prov:agent &lt;http://example.com/academic/person-x&gt; ;  # An academic
        ex:hadRole :author ;
    ] ,
    [
        a prov:Attribution;
        prov:agent &lt;http://example.com/org/xyz-people&gt; ;  # An Indigenous group
        ex:hadRole :subjectAgent ;
    ] ;

    dcterms:type ex:map ;  # An example specialised resource - a map - from some vocabularty of types
.

&lt;https://doi.org/a-doi-for-a-catalogue&gt;  # a catalogue indicating this Resource is a part of it
    dcterms:hasPart
        &lt;http://example.com/resource/x&gt; ;
.
                        </p>
                    </section>
                    <section id="dataset">
                        <h4>2.1.3 <code>Dataset</code></h4>
                        <p>There are no structural requirements specifically for <code>Dataset</code> instances: the requirements for <code>Resource</code> also apply to <code>Dataset</code>.</p>
                        <p>Note that there are <em>values</em> requirements for <code>Dataset</code> instnaces, as per the next section.</p>
                    </section>
                    <section id="attribution">
                        <h4>2.1.1 <code>Attribution</code></h4>
                        <p class="req"><strong>Req A1:</strong> Each <code>Attribution</code> instance MUST indicate an <code>Agent</code> instance with the property <code>prov:agent</code> and a role for that <code>Agent</code>, as a <code>skos:Concept</code>, in relation to the attributing entity, with the <code>hadRole</code> property.</p>
                        <p class="eg">
                            <span>Example: A Resource with a qualified Attribution</span>
&lt;http://example.com/resource/x&gt;
    a dcat:Resource ;
    ...
    prov:qualifiedAttribution [
        a prov:Attribution;
        prov:agent &lt;http://example.com/resource/central-lands-council&gt; ;
        dcat:hadRole :custodian ;
    ] ;
    ...
.
                        </p>
                    </section>
                    <section id="agent">
                        <h4>2.1.5 <code>Agent</code></h4>
                        <p><em>Agents are the Organisations &amp; People that have Roles in relation to Catalogues and Resources.</em></p>
                        <p class="req"><strong>Req AG1:</strong> Each <code>Agent</code> instance MUST be either an <code>sdo:Organization</code> or a <code>sdo:Person</code> instance.</p>
                        <p class="req"><strong>Req AG2:</strong> Each <code>Agent</code> instance MUST be described with at least the <code>sdo:name</code> property and, if an <code>sdo:Organization</code>, also an <code>sdo:url</code> property with a <code>xsd:anyURI</code> value or, if a <code>sdo:Person</code>, an <code>sdo:email</code> property with a <code>xsd:anyURI</code> value.</p>
                        <p class="req"><strong>Req AG3:</strong> Each <code>Agent</code> instance SHOULD be described with a <code>sdo:description</code> property and, if the <code>Agent</code> has them, identifiers for it should be indicated with <code>sdo:identifier</code> with <code>xsd:anyURI</code> or <code>xsd:token</code> values.</p>
                        <p class="req"><strong>Req AG4:</strong> Each <code>Agent</code> MAY relate other information using <em>schema.org</em> properties, for example <code>sdo:affiliation</code> to link a <code>sdo:Person</code> to an <code>sdo:Organization</code>.</p>
                        <p class="eg">
                            <span>Example: An Organization with an example Australian Business Number identifer and a Person affiliated with it</span>
&lt;https://kurrawong.ai&gt;
    a sdo:Organization ;
    sdo:identifier "31 353 542 036"^^ex:ABN ;
    sdo:name "KurrawongAI" ;
    sdo:description "KurrawongAI is a small, Artificial Intelligence, company in Australia specialising in Knowledge Graphs." ;
    sdo:url "https://kurrawong.ai"^^xsd:anyURI ;
.

&lt;https://orcid.org/0000-0002-8742-7730&gt;
    a sdo:Person ;
    sdo:name "Nicholas J. Car"@en ;
    sdo:email "nick@kurrawong.ai"^^xsd:anyURI ;
    sdo:affiliation &lt;https://kurrawong.ai&gt; ;
.
                        </p>
                    </section>
                    <section id="concept">
                        <h4>2.1.5 <code>Concept</code></h4>
                        <p>This profile is a profile of <a href="https://w3id.org/profile/vocpub">Vocabulary Publications Profile, VocPub</a>, among other specifications. VocPub sets requirements for <code>Concept</code> and <code>ConceptScheme</code> instances.</p>
                        <p>See the VocPub <code>Concept</code> requirements listed in its Specification:</p>
                        <ul>
                            <li><a href="https://w3id.org/profile/vocpub/spec#concept">VocPub Specification: Concept</a></li>
                        </ul>
                        <p class="eg">
                            <span>Example: A Concept with basic VocPub requirements met</span>
&lt;http://example.com/concept/x&gt;
    a skos:Concept ;
    rdfs:isDefinedBy &lt;http://example.com/concept-scheme/y&gt; ;  # Indicating the vocabulary that defines this term

    skos:prefLabel "Concept X"@en ;  # The Concepts preferred label
    skos:altLabel "Xxx"@en ;  # A synonym/alias
    skos:definition "An example Concept"@en ;  # The Concept's definition

    skos:narrower &lt;http://example.com/concept/x.1&gt; ;
.
                        </p>
                    </section>
                    <section id="conceptscheme">
                        <h4>2.1.6 <code>ConceptScheme</code></h4>
                        <p>This profile is a profile of <a href="https://w3id.org/profile/vocpub">Vocabulary Publications Profile, VocPub</a>, among other specifications. VocPub sets requirements for <code>Concept</code> and <code>ConceptScheme</code> instances.</p>
                        <p>See the VocPub <code>ConceptScheme</code> requirements listed in its Specification's <em>Vocabulary</em> section:</p>
                        <ul>
                            <li><a href="https://w3id.org/profile/vocpub/spec#vocabulary">VocPub Specification: Vocabulary</a></li>
                        </ul>
                    </section>
                </section>
                <section id="values">
                    <h3>4.2 Values Requirements</h3>
                    <p>IDN metadata must be represented according to certain classes with certain properties, including relations between classes, as defined in the section above. This section defines the requirements for particular properties to indicate particular values. These values are mostly items in particular vocabularies and catalogues managed by the IDN itself and the result of these requirements is to ensure that IDN metadata is related to values understood by the IDN.</p>
                    <p class="req"><strong>Req V1:</strong> Each <code>Resource</code> instance MUST be categorised with at least one value from the <a>IDN Data Themes</a> vocabulary, indicated with a <code>theme</code> property.</p>
                    <p class="req"><strong>Req V2:</strong> The roles of <code>Agent</code> instances with relation to a <code>Resource</code> MUST be indicated with the <code>hadRole</code> property and selected from the <a href="https://linked.data.gov.au/def/data-roles">IDN Role Codes Vocabulary</a>.</p>
                    <p class="req"><strong>Req V3:</strong> Each <code>Agent</code> instance referenced by an <code>Attribution</code> instance, if the <code>Agent</code> is Indigenous SHOULD be registered within the <a>IDN Agents Catalogue</a>.</p>
                    <p class="eg">
                        <span>Example: A Resource with a qualified Attribution</span>
&lt;http://example.com/resource/x&gt;
    a dcat:Resource ;
    ...
    dcat:theme idth:indigenous-demographics ;   # Concept within the IDN Data Themes Vocabulary
    ...
    prov:qualifiedAttribution [
        a prov:Attribution;
        # Example Agent that could be registered in the IDN Agents Catalogue
        prov:agent &lt;http://example.com/resource/central-lands-council&gt; ;
        dcat:hadRole :custodian ;  # Role from the IDN Role Codes Vocabulary
    ] ;
.
                    </p>
                </section>
            </section>
            <section id="examples">
                <h2>6. Extended Examples <span style="float:right; font-size:smaller;"><a href="">&uparrow;</a></span></h2>
                <section id="eg-minimal">
                    <h3>6.1 Minimal <span style="float:right; font-size:smaller;"><a href="">&uparrow;</a></span></h3>
                    <p>The machine-readable version of this metadata record is reproduced here in the RDF <a href="https://www.w3.org/TR/turtle/">Turtle</a> format:</p>
                    <p class="eg">
PREFIX dcat: &lt;http://www.w3.org/ns/dcat#>
PREFIX dcterms: &lt;http://purl.org/dc/terms/>
PREFIX sdo: &lt;https://schema.org/>
PREFIX xsd: &lt;http://www.w3.org/2001/XMLSchema#>

&lt;https://data.idnau.org/pid/10128420>
    a dcat:Resource ;
    dcterms:creator &lt;https://example.com/agent/123> ;
    dcterms:description "Folktale: The little red hen retold in Pitjantjatjara" ;
    dcterms:published "1980"^^xsd:gYear ;
    dcterms:publisher &lt;https://example.com/agent/123456> ;
    dcterms:title "Tjukinya" ;
    dcat:theme &lt;https://data.idnau.org/pid/austlang/C6> ;
    prov:qualifiedAttribution [
        prov:hadRole &lt;https://linked.data.gov.au/def/data-roles/custodian> ;
        prov:agent &lt;https://linked.data.gov.au/org/nla>
    ] ;
.
                    </p>
                    <p>Note that the reference to the <em>publisher</em>, the Summer Institute of Linguistics, is by persistent identifier web address, <code>https://example.com/agent/456</code>, that resolves to more information about the Institute. This particular identifier is from the <a htef="https://agentsdb.idnau.org/">IDN Agents Database</a>, so the IDN potentially knows more information about the Institute than just basic facts such as its name, for example whether it is an Indigenous-led organisation.</p>
                    <p>This metadata record will not score well on most metrics for FAIR access, governance scores and so on since it's minimal, but it's better than nothing!</p>
                </section>
                <section id="eg-formats">
                    <h3>6.2 Formats <span style="float:right; font-size:smaller;"><a href="">&uparrow;</a></span></h3>
                    <p>Metadata according to this Profile can be created using any RDF format.</p>
                    <p>Here is the same minimal metadata example as above shown there in HTML and the Turtle RDF format. This form is RDF's <a href="https://json-ld.org/">JSON-LD</a> format, which is standard <a href="https://www.json.org">JSON</a>:</p>
                    <p class="eg">
{
  "@context": {
    "@vocab": "http://purl.org/dc/terms/",
    "dcat": "http://www.w3.org/ns/dcat#",
    "austlang": "https://data.idnau.org/pid/austlang/",
    "xsd": "http://www.w3.org/2001/XMLSchema#"
  },
  "@id": "https://data.idnau.org/pid/10128420",
  "@type": "dcat:Resource",
  "title": "Tjukinya",
  "description": "Folktale: The little red hen retold in Pitjantjatjara",
  "creator": {
    "@id": "https://example.com/agent/123"
  },
  "publisher": {
    "@id": "https://example.com/agent/123456"
  },
  "published": {
    "@type": "xsd:gYear",
    "@value": "1980"
  },
  "dcat:theme": {
    "@id": "austlang:C6"
  }
}
                    </p>
                    <p>Here is the same minimal metadata example again in RDF's <a href="https://en.wikipedia.org/wiki/RDF/XML">XML</a> format:</p>
                    <p class="eg">
&lt;?xml version="1.0" encoding="utf-8"?>
&lt;rdf:RDF
   xmlns="http://purl.org/dc/terms/"
   xmlns:dcat="http://www.w3.org/ns/dcat#"
   xmlns:rdf="http://www.w3.org/1999/02/22-rdf-syntax-ns#"
>
  &lt;rdf:Description rdf:about="https://data.idnau.org/pid/10128420">
    &lt;title>Tjukinya&lt;/title>
    &lt;description>Folktale: The little red hen retold in Pitjantjatjara&lt;/description>
    &lt;rdf:type rdf:resource="http://www.w3.org/ns/dcat#Resource"/>
    &lt;creator rdf:resource="https://example.com/agent/123"/>
    &lt;publisher rdf:resource="https://example.com/agent/123456"/>
    &lt;published rdf:datatype="http://www.w3.org/2001/XMLSchema#gYear">1980&lt;/published>
    &lt;dcat:theme rdf:resource="https://data.idnau.org/pid/austlang/C6"/>
  &lt;/rdf:Description>
&lt;/rdf:RDF>
                    </p>
                </section>
                <p>The JSON &amp; XML formats shown here can be converted to and from the RDF Turtle format shown in the <em>minimal</em> section above, and each other, using RDF format conversion tools such as <a href="https://tools.dev.kurrawong.ai">KurrawongAI's RDF Converter</a>.</p>
                <p class="eg">
                    <span>Example: Partial content of the IDN Dataset Catalogue</span>
PREFIX dcat: &lt;http://www.w3.org/ns/dcat#&gt;
PREFIX dcterms: &lt;http://purl.org/dc/terms/&gt;
PREFIX idnth: &lt;https://data.idnau.org/pid/vocab/idn-th&gt;
PREFIX droles: &lt;https://linked.data.gov.au/def/data-roles/&gt;
PREFIX owl: &lt;http://www.w3.org/2002/07/owl#&gt;
PREFIX prov: &lt;http://www.w3.org/ns/prov#&gt;
PREFIX sdo: &lt;https://schema.org/&gt;
PREFIX skos: &lt;http://www.w3.org/2004/02/skos/core#&gt;
PREFIX xsd: &lt;http://www.w3.org/2001/XMLSchema#&gt;

&lt;https://data.idnau.org/pid/democat&gt;
    a dcat:Catalog ;
        dcterms:title "IDN Demonstration Catalogue" ;
        dcterms:description """The Indigenous Data Network's catalogue of datasets. This catalogue contains records of datasets in Australia, most of which have some relation to Indigenous Australia.

The purpose of this catalogue is not to act as a master catalogue of Indigenous data in Australia to demonstrate improved metadata models and rating systems for data and metadata in order to improve Indigenous data governance.

The content of this catalogue conforms to the Indigenous Data Network's Catalogue Profile which is a profile of the DCAT, SKOS and PROV data models."""@en ;
        dcterms:created "2022-07-31"^^xsd:date ;
        dcterms:modified "2022-11-09"^^xsd:date ;
        prov:qualifiedAttribution [
            a prov:Attribution;
            prov:agent &lt;https://linked.data.gov.au/org/idn&gt; ;
            dcat:hadRole droles:author , droles:owner , droles:custodian ;
        ] ;
        dcterms:hasPart
            &lt;http://example.com/resource/x&gt; ;
.

&lt;http://example.com/resource/x&gt;
    a dcat:Dataset ;
    dcterms:title "Example Dataset 1" ;
    dcterms:description "This example dataset has a minimalist metadata record that is valid according to the Indigenous Data Network's Catalogue Profile"@en ;
    dcterms:created "2022-07-31"^^xsd:date ;
    dcterms:modified "2022-07-31"^^xsd:date ;
    dcat:theme idnth:indigenous-demographics ;
    prov:qualifiedAttribution [
        a prov:Attribution ;
        prov:agent &lt;https://orcid.org/0000-0002-8742-7730&gt; ;
        dcat:hadRole droles:author ;  # not being a real dataset, it has no roles other than 'author' for Agents associated with it
    ] ;
.

# From the IDN Agents Catalogue
&lt;https://linked.data.gov.au/org/idn&gt;
    a sdo:Organization ;
    sdo:name "Indigenous Data Network" ;
    sdo:description "The IDN is within the University of Melbourne. It was established in 2018 to support and coordinate the governance of Indigenous data for Aboriginal and Torres Strait Islander peoples and empower Aboriginal and Torres Strait Islander communities to decide their own local data priorities." ;
    sdo:url "https://mspgh.unimelb.edu.au/centres-institutes/centre-for-health-equity/research-group/indigenous-data-network"^^xsd:anyURI ;
.

# From the IDN Agents Catalogue
&lt;https://orcid.org/0000-0002-8742-7730&gt;
    a sdo:Person ;
    sdo:name "Nicholas J. Car"@en ;
    sdo:email "nick@kurrawong.ai"^^xsd:anyURI ;
    sdo:affiliation &lt;https://kurrawong.ai&gt; ;
.
&lt;https://kurrawong.ai&gt;
    a sdo:Organization ;
    sdo:name "KurrawongAI" ;
    sdo:description "KurrawongAI is a small, Artificial Intelligence, company in Australia specialising in Knowledge Graphs." ;
    sdo:url "https://kurrawong.ai"^^xsd:anyURI ;
.

# From the IDN Data Themes Vocabulary
idnth:indigenous-demographics
    a skos:Concept ;
    skos:prefLabel "Indigenous Demographics"@en ;
    skos:definition "Concerned with the demographics of Indigenous people in Australia"@en ;
    skos:inScheme &lt;https://data.idnau.org/pid/vocab/idn-th&gt; ;
.

# From the IDN Role Codes Vocabulary
droles:author
    a skos:Concept ;
    skos:prefLabel "Author"@en ;
    skos:definition "party who authored the resource"@en ;
    skos:inScheme &lt;https://linked.data.gov.au/def/data-roles&gt; ;
.
droles:owner
    a skos:Concept ;
    skos:prefLabel "Owner"@en ;
    skos:definition "party that owns the resource"@en ;
    skos:inScheme &lt;https://linked.data.gov.au/def/data-roles&gt; ;
.
droles:custodian
    a skos:Concept ;
    skos:prefLabel "Custodian"@en ;
    skos:definition "party that accepts accountability and responsibility for the resource and ensures appropriate care and maintenance of the resource"@en ;
    skos:inScheme &lt;https://linked.data.gov.au/def/data-roles&gt; ;
.
                </p>
                <p>The content for the example above can be accessed online from the IDN Dataset Catalogue's content repository:</p>
                <ul>
                    <li><a href="https://github.com/idn-au/catalogue-data">IDN Catalogue Data</a></li>
                </ul>
            </section>
            <section id="scores">
                <h2>5. Scores<span style="float:right; font-size:smaller;"><a href="">&uparrow;</a></span></h2>
                <section id="fair-model">
                    <h3>B.1. FAIR Model<span style="float:right; font-size:smaller;"><a href="">&uparrow;</a></span></h3>
                </section>
                <section id="indigeneity-model">
                    <h3>B.2. Indigeneity Model<span style="float:right; font-size:smaller;"><a href="">&uparrow;</a></span></h3>
                </section>
                <section id="care-model">
                    <h3>B.3. CARE Model<span style="float:right; font-size:smaller;"><a href="">&uparrow;</a></span></h3>
                </section>
                <section id="lc-model">
                    <h3>B.4. Local Context Labels Model<span style="float:right; font-size:smaller;"><a href="">&uparrow;</a></span></h3>
                    <ul>
                        <li><a href="#b.4.1">Introduction</a></li>
                        <li><a href="#b.4.2">Definitions</a></li>
                        <li><a href="#b.4.3"><code>LocalContextLabel</code> instances</a></li>
                        <li><a href="#b.4.4">Examples of a <code>Resource</code> with LC labels</a></li>
                    </ul>
                    <section id="b.4.1">
                        <h4>B.4.1 Introduction</h4>
                        <div style="width:50%; text-align:center;">
                            <p style="margin:0 auto; text-align:left; font-style:italic;">"The primary objectives of Local Contexts are to enhance and legitimize locally based decision-making and Indigenous governance frameworks for determining ownership, access, and culturally appropriate conditions for sharing historical, contemporary and future collections of cultural heritage and Indigenous data"</p>
                            <p style="margin:0 auto; text-align:right;">&ndash; <a href="https://localcontexts.org/about/about-local-contexts/">About Local Contexts web page</a></p>
                        </div>
                        <p>This Local Context model is a small ontology providing just a few classes and properties to indicate how to attach LC labels to objects catalogued according to this profile.</p>
                        <p>The machine-readable version of this model is available at:</p>
                        <ul><li><a style="font-weight:bold; text-decoration:line-through;" href="https://data.idnau.org/pid/vocab/lc-labels">https://data.idnau.org/pid/vocab/lc-labels</a></li></ul>
                        <p>The prefix <code>lc:</code> is used in this section for the namespace of this model: <code>https://data.idnau.org/pid/vocab/lc-labels/</code>.</p>
                        <p>Figure B.4.1 overviews the model.</p>
                        <div id="lc-model-figure" class="figure">
                            <a href="images/lc-model.png"><img src="images/lc-model.png" style="width:600px;" alt="Local Context model" /></a>
                            <p class="caption"><strong>Figure B.4.1:</strong> Overview of elements of the Local Context Model.</p>
                        </div>
                        <p>This model requires that a <code>LocalContextLabel</code>, which is a specialised <code>skos:Concept</code>, is assigned to a catalogued <code>dcat:Resource</code> via an intermediate node of type <code>QualifiedLocalContext</code>. This use of the <a href="https://patterns.dataincubator.org/book/qualified-relation.html">"Qualified Relations" graph modelling pattern</a> allows for the nature of the <code>Resource</code>/<code>LocalContextLabel</code> relationship to be defined.</p>
                    </section>
                    <section id="b.4.2">
                        <h4>B.4.2 Definitions</h4>
                        <section id="b.4.2.1">
                            <h4>B.4.2 <code>LocalContextLabel</code> class definition</h4>
                            <table class="properties" id="LocalContextLabel">
                                <tr><th>Property</th><th>Value</th></tr>
                                <tr>
                                    <td>IRI</td>
                                    <td><code>https://data.idnau.org/pid/vocab/lc-labels/LocalContextLabel</code></td>
                                </tr>
                                <tr>
                                    <td><a href="https://www.w3.org/TR/skos-reference/#prefLabel" title="The preferred lexical label for a resource, in a given language">Preferred Label</a></td>
                                    <td>Local Context Label</td>
                                </tr>
                                <tr>
                                    <td><a href="https://www.w3.org/TR/skos-reference/#definition" title="A statement or formal explanation of the meaning of a concept">Definition</a></td>
                                    <td>A label to be applied to data that allow communities to express local and specific conditions for sharing and engaging in future research and relationships in ways that are consistent with already existing community rules, governance and protocols</td>
                                </tr>
                                <tr>
                                    <td><a href="https://www.dublincore.org/specifications/dublin-core/dcmi-terms/#http://purl.org/dc/terms/source" title="A related resource from which the described resource is derived">Source</a></td>
                                    <td><a href="https://localcontexts.org/labels/traditional-knowledge-labels/">https://localcontexts.org/labels/traditional-knowledge-labels/</a></td>
                                </tr>
                                <tr>
                                    <td><a href="https://www.w3.org/TR/rdf-schema/#ch_subclassof" title="The subject is a subclass of a class">Subclass Of</a></td>
                                    <td><a href="https://www.w3.org/TR/skos-reference/#Concept" title="An idea or notion; a unit of thought">SKOS Concept</a></td>
                                </tr>
                                <tr>
                                    <td>Expected Properties</td>
                                    <td>Standard SKOS Concept properties</td>
                                </tr>
                            </table>
                        </section>
                        <section id="b.4.2.2">
                            <h4>B.4.2.2 <code>QualifiedLocalContext</code> class definition</h4>
                            <table class="properties" id="QualifiedLocalContext">
                                <tr><th>Property</th><th>Value</th></tr>
                                <tr>
                                    <td>IRI</td>
                                    <td><code>https://data.idnau.org/pid/vocab/lc-labels/QualifiedLocalContext</code></td>
                                </tr>
                                <tr>
                                    <td><a href="https://www.w3.org/TR/skos-reference/#prefLabel" title="The preferred lexical label for a resource, in a given language">Preferred Label</a></td>
                                    <td>Qualified Local Context</td>
                                </tr>
                                <tr>
                                    <td><a href="https://www.w3.org/TR/skos-reference/#definition" title="A statement or formal explanation of the meaning of a concept">Definition</a></td>
                                    <td>An association between an RDF Resource and a <a href="#LocalContextLabel">Local Context Label</a> that allows for the nature of the relationship to be defined</td>
                                </tr>
                                <tr>
                                    <td><a href="https://www.dublincore.org/specifications/dublin-core/dcmi-terms/#http://purl.org/dc/terms/provenance" title="A statement of any changes in ownership and custody of the resource since its creation that are significant for its authenticity, integrity, and interpretation">Provenance</a></td>
                                    <td>Developed for this data model, based on standard Linked Data graph patterns</td>
                                </tr>
                                <tr>
                                    <td><a href="https://www.w3.org/TR/rdf-schema/#ch_subclassof" title="The subject is a subclass of a class">Subclass Of</a></td>
                                    <td><a href="https://www.w3.org/TR/skos-reference/#Concept" title="An idea or notion; a unit of thought">SKOS Concept</a></td>
                                </tr>
                                <tr>
                                    <td>Expected Properties</td>
                                    <td>
                                        <ul>
                                            <li><a href="https://www.dublincore.org/specifications/dublin-core/dcmi-terms/#http://purl.org/dc/terms/type" title="The nature or genre of the resource">dcterms:type</a> - used to indicate a particular <a href="#LocalContextLabel">Local Context Label</a></li>
                                            <li><a href="http://www.w3.org/1999/02/22-rdf-syntax-ns#value" title="Idiomatic property used for structured values">rdf:value</a> - used to indicate the specific value of the Label for this instance (i.e. for this Resource)</li>
                                            <li><a href="#requirement" title="A description of the necessity for a Local Context Label">requirement</a> - the reason for this instance of a Local Context Label</li>
                                        </ul>
                                    </td>
                                </tr>
                            </table>
                        </section>
                        <section id="b.4.2.3">
                            <h4>B.4.2.3 <code>requirement</code> property definition</h4>
                            <table class="properties" id="requirement">
                                <tr><th>Property</th><th>Value</th></tr>
                                <tr>
                                    <td>IRI</td>
                                    <td><code>https://data.idnau.org/pid/vocab/lc-labels/requirement</code></td>
                                </tr>
                                <tr>
                                    <td><a href="https://www.w3.org/TR/skos-reference/#prefLabel" title="The preferred lexical label for a resource, in a given language">Preferred Label</a></td>
                                    <td>requirement</td>
                                </tr>
                                <tr>
                                    <td><a href="https://www.w3.org/TR/skos-reference/#definition" title="A statement or formal explanation of the meaning of a concept">Definition</a></td>
                                    <td>A description of the necessity for a <a href="#LocalContextLabel">Local Context Label</a></td>
                                </tr>
                                <tr>
                                    <td><a href="https://www.dublincore.org/specifications/dublin-core/dcmi-terms/#http://purl.org/dc/terms/provenance" title="A statement of any changes in ownership and custody of the resource since its creation that are significant for its authenticity, integrity, and interpretation">Provenance</a></td>
                                    <td>Developed for this data model, to cater for labels needed but not present</td>
                                </tr>
                                <tr>
                                    <td><a href="https://www.w3.org/TR/rdf-schema/#ch_domain" title="A domain of the subject property">Domain</a></td>
                                    <td><a href="#QualifiedLocalContext">Qualified Local Context</a></td>
                                </tr>
                                <tr>
                                    <td><a href="https://www.w3.org/TR/rdf-schema/#ch_range" title="A range of the subject property">Range</a></td>
                                    <td>A textual, literal, value</td>
                                </tr>
                            </table>
                        </section>
                    </section>
                    <section id="b.4.3">
                        <h4>B.4.3 <code>LocalContextLabel</code> instances</h4>
                        <p><code>LocalContextLabel</code> instances for all defined TK & BC labels are given in two vocabularies:</p>
                        <ol>
                            <li><a href="https://data.idnau.org/pid/vocab/bc-labels" style="text-decoration:line-through;">BC Labels Vocabulary</a></li>
                            <li><a href="https://data.idnau.org/pid/vocab/tk-labels" style="text-decoration:line-through;">TK Labels Vocabulary</a></li>
                        </ol>
                        <p><em>The vocabularies above, while they have been created by the IDN, are not available publicly.</em></p>
                        <p>An example of RDF data for one of these labels is:</p>
                        <p class="eg">
    PREFIX tk: &lt;https://data.idnau.org/pid/vocab/tk-labels/&gt;

    tk:women-restricted
        a
            skos:Concept , lc:TKLabel ;
        dcterms:identifier "women-restricted"^^xsd:token ;
        dcterms:source "https://localcontexts.org/label/tk-women-restricted/"^^xsd:anyURI ;
        rdfs:isDefinedBy cs: ;
        skos:definition "This Label should be used when you want to let external users know that the material circulating freely is actually of a highly restricted nature. This is a Women’s Highly Restricted Label and indicates that there are restrictions of access and use based on customary law. This Label can be used to help external users recognize that with this material there are very specific protocols and conditions of use. This Label is designed to recognize that some knowledge is gendered, and that certain knowledge expressions can only be shared among specific members of the community. Only authorized [and/or initiated] women within the community should be using this material."@en ;
        skos:inScheme cs: ;
        skos:notation "TK WR" ;
        skos:prefLabel "Women Restricted"@en ;
    .
                        </p>
                    </section>
                    <section id="b.4.4">
                        <h4>B.4.4 Examples of a <code>Resource</code> with LC labels</h4>
                        <p class="eg">
                            <span>Example: A Dataset that does have a label applied to it but requires one</span>
&lt;https://www.atsida.edu.au/archive/datasets/au.edu.anu.ada.ddi.20002-aus&gt;
    a dcat:Dataset;
    dcterms:title "Annual Aboriginal Census,1921-1944 - Australia"@en ;
    ...
    dcat:theme [
        a lc:QualifiedLocalContext ;
        dcterms:type tk:culturally-sensitive ;
        lc:requirement "This dataset contains information collected in ways no longer thought to be best practice. The data may, if used unwarily, put Indigenous people in an un-due negative light."@en ;
    ] ;
    ...
.
                        </p>
                        <p class="eg">
                            <span>Example: A Dataset that does have a label applied to it but requires one</span>
&lt;http://dx.doi.org/10.26193/V93KUP&gt;
    a dcat:Dataset;
    dcterms:title "Aboriginal radio broadcasting in Alice Springs, 1981"@en ;
    ...
    dcat:theme [
        a lc:QualifiedLocalContext ;
        dcterms:type tk:multiple-communities ;
        rdf:value "Responsibility and ownership over this material is spread across several distinct communities. Use will be dependent upon discussion and negotiation with the multiple communities named herein Central Lands Council, Waltja Tjutangku Palyapayi Aboriginal Corporation, Akeyulerre Healing Centre. Decisions about use will need to be decided collectively. As an external user of this material you are asked to recognize and respect cultural protocols in relation to the use of this material and clear your intended use with the relevant communities."@en ;
    ] ;
    ...
.
                        </p>
                    </section>
                </section>
            </section>
            <section id="annex-a">
                <h2>Annex A. Mappings<span style="float:right; font-size:smaller;"><a href="">&uparrow;</a></span></h2>
                <p>This Annex defines mappings between this Profile and assessment models.</p>
                <section id="fair-mapping">
                    <h4>A.1. FAIR Mapping<span style="float:right; font-size:smaller;"><a href="">&uparrow;</a></span></h4>
                </section>
                <section id="indigeneity-mapping">
                    <h4>A.2. Indigeneity Mapping<span style="float:right; font-size:smaller;"><a href="">&uparrow;</a></span></h4>
                </section>
                <section id="care-mapping">
                    <h4>A.3. CARE Mapping<span style="float:right; font-size:smaller;"><a href="">&uparrow;</a></span></h4>
                </section>
                <section id="lc-mapping">
                    <h4>A.4. Local Context Labels Mapping<span style="float:right; font-size:smaller;"><a href="">&uparrow;</a></span></h4>
                </section>
            </section>
            <section id="references">
              <h2>References <span style="float:right; font-size:smaller;"><a href="">&uparrow;</a></span></h2>
              <dl>
                <dt><a id="rfc2119"></a>RFC2119</dt>
                <dd>Bradner, S. <em>Key words for use in RFCs to Indicate Requirement Levels</em>. March 1997. Internet Engineering Task Force. Best Current Practice. URL: <a href="https://tools.ietf.org/html/rfc2119">https://tools.ietf.org/html/rfc2119 </a></dd>
                <dt><a id="prof"></a>PROF</dt>
                <dd>Rob Atkinson; Nicholas J. Car (eds.). <em>The Profiles Vocabulary</em>. 18 December 2019. W3C Working Group Note. URL: <a href="https://www.w3.org/TR/dx-prof/">https://www.w3.org/TR/dx-prof/</a></dd>
                <dt><a id="prov"></a>PROV</dt>
                <dd>Timothy Lebo, Satya Sahoo, Deborah McGuinness (eds.). <em>PROV-O: The PROV Ontology</em>. 30 April 2013. W3C Recommendation. URL: <a href="https://www.w3.org/TR/prov-o/">https://www.w3.org/TR/prov-o/</a></dd>
                <dt><a id="semantic-web"></a>Semantic Web</dt>
                <dd>World Wide Web Consortium. <em>Semantic Web</em> 2015. Web Page. URL: <a href="https://www.w3.org/standards/semanticweb/">https://www.w3.org/standards/semanticweb/</a>, accessed 2020-06-14</dd>
                <dt><a id="turtle"></a>Turtle</dt>
                <dd>World Wide Web Consortium. <em>RDF 1.1 Turtle Terse RDF Triple Language</em>, W3C Recommendation (25 February 2014). URL: <a href="https://www.w3.org/TR/turtle/">https://www.w3.org/TR/turtle/</a></dd>
              </dl>
            </section>
        </div><!-- #content -->
        <div class="content" style="grid-column:3; grid-row:2;"></div>
        <div class="footer" style="grid-column:1;"></div>
        <div class="footer" id="footer" style="grid-column:2; display:grid; grid-template-columns:70% 30%;">
            <div style="grid-column:1;">
                <p>The <a href="https://mspgh.unimelb.edu.au/centres-institutes/centre-for-health-equity/research-group/indigenous-data-network">Indigenous Data Network (IDN)</a> is within the <a href="https://www.unimelb.edu.au">University of Melbourne</a>. It was established in 2018 to support and coordinate the governance of Indigenous data for Aboriginal and Torres Strait Islander peoples and empower Aboriginal and Torres Strait Islander communities to decide their own local data priorities.</p>
            </div>
            <div style="grid-column:2;">
            </div>
        </div><!-- #footer -->
        <div class="footer" style="grid-column:3;"></div>
    </body>
</html><|MERGE_RESOLUTION|>--- conflicted
+++ resolved
@@ -600,11 +600,9 @@
                 <section id="roles">
                     <h3>2.3 Roles <span style="float:right; font-size:smaller;"><a href="">&uparrow;</a></span></h3>
                     <p>All <em>Agents</em>, that is Organisations &amp; People, associated with resources such as datasets in IDN metadata need to have their <em>role</em> defined.</p>
-<<<<<<< HEAD
-                    <p>The roles we start with are those defined in the well-known <a href="https://linked.data.gov.au/def/data-roles/isoRoles">ISO's <em>Role Codes</em> vocabulary</a>.</p>
-=======
+
                     <p>The roles we start with are those defined in the well-known <a href="https://linked.data.gov.au/def/data-roles">ISO's <em>Role Codes</em> vocabulary</a>.</p>
->>>>>>> 142628b4
+
                     <p>This vocabulary contains standard roles such as:</p>
                     <ul>
                         <li>author</li>
